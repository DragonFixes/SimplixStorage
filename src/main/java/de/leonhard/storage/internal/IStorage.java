package de.leonhard.storage.internal;

<<<<<<< HEAD
import de.leonhard.storage.utils.ClassWrapper;
=======
import de.leonhard.storage.internal.serialize.LightningSerializer;
import de.leonhard.storage.utils.Primitive;
>>>>>>> ba5be58f
import de.leonhard.storage.utils.Valid;

import java.util.ArrayList;
import java.util.List;
import java.util.Map;
import java.util.Set;

@SuppressWarnings("unchecked")
public interface IStorage {

<<<<<<< HEAD
	Set<String> singleLayerKeySet();

	Set<String> singleLayerKeySet(String key);

	Set<String> keySet();

	Set<String> keySet(String key);

	void remove(String key);

	/**
	 * Set an object to your data-structure
	 *
	 * @param key   The key your value should be associated with
	 * @param value The value you want to set in your data-structure
	 */
	void set(String key, Object value);

	/**
	 * Checks wheter a key exists in the data-structure
	 *
	 * @param key Key to check
	 * @return Returned value
	 */
	boolean contains(String key);

	Object get(String key);

	/**
	 * Get a value or a default one
	 *
	 * @param key Path to value in data-structure
	 * @param def Default value & type of it
	 */
	default <T> T get(String key, T def) {
		return contains(key) ? ClassWrapper.getFromDef(get(key), def) : def;
	}

	/**
	 * Get a String from a data-structure
	 *
	 * @param key Path to String in data-structure
	 * @return Returns the value
	 */
	default String getString(String key) {
		return contains(key) ? ClassWrapper.STRING.getString(get(key)) : "";
	}

	/**
	 * Gets a long from a data-structure by key
	 *
	 * @param key Path to long in data-structure
	 * @return String from data-structure
	 */
	default long getLong(String key) {
		return contains(key) ? ClassWrapper.LONG.getLong(get(key)) : 0L;
	}

	/**
	 * Gets an int from a data-structure
	 *
	 * @param key Path to int in data-structure
	 * @return Int from data-structure
	 */
	default int getInt(String key) {
		return contains(key) ? ClassWrapper.INTEGER.getInt(key) : 0;
	}

	/**
	 * Get a byte from a data-structure
	 *
	 * @param key Path to byte in data-structure
	 * @return Byte from data-structure
	 */
	default byte getByte(String key) {
		return contains(key) ? ClassWrapper.BYTE.getByte(get(key)) : 0;
	}

	/**
	 * Get a boolean from a data-structure
	 *
	 * @param key Path to boolean in data-structure
	 * @return Boolean from data-structure
	 */
	default boolean getBoolean(String key) {
		return contains(key) ? getString(key).equalsIgnoreCase("true") : false;
	}

	/**
	 * Get a float from a data-structure
	 *
	 * @param key Path to float in data-structure
	 * @return Float from data-structure
	 */
	default float getFloat(String key) {
		return contains(key) ? ClassWrapper.FLOAT.getFloat(get(key)) : 0F;
	}


	/**
	 * Get a double from a data-structure
	 *
	 * @param key Path to double in the data-structure
	 * @return Double from data-structure
	 */
	default double getDouble(String key) {
		return contains(key) ? ClassWrapper.DOUBLE.getDouble(get(key)) : 0D;
	}

	/**
	 * Serialize an Enum from entry in the data-structure
	 *
	 * @param key      Path to Enum
	 * @param enumType Class of the Enum
	 * @param <E>      EnumType
	 * @return Serialized Enum
	 */
	default <E extends Enum<E>> E getEnum(String key, Class<E> enumType) {
		Object object = get(key);
		Valid.checkBoolean(object instanceof String, "No Enum-Value found for key '" + key + "'.");
		return Enum.valueOf(enumType, (String) object);
	}

	/**
	 * Get a List from a data-structure
	 *
	 * @param key Path to StringList in data-structure
	 * @return List
	 */
	default List<?> getList(String key) {
		if (!contains(key)) {
			return new ArrayList<>();
		} else {
			return (List<?>) get(key);
		}
	}

	default List<String> getStringList(String key) {
		if (!contains(key)) {
			return new ArrayList<>();
		} else {
			return (List<String>) get(key);
		}
	}

	default List<Integer> getIntegerList(String key) {
		if (!contains(key)) {
			return new ArrayList<>();
		} else {
			return (List<Integer>) get(key);
		}
	}

	default List<Byte> getByteList(String key) {
		if (!contains(key)) {
			return new ArrayList<>();
		} else {
			return (List<Byte>) get(key);
		}
	}

	default List<Long> getLongList(String key) {
		if (!contains(key)) {
			return new ArrayList<>();
		} else {
			return (List<Long>) get(key);
		}
	}

	default Map getMap(String key) {
		return (Map) get(key);
	}

	/**
	 * Sets a value to the data-structure if the data-structure doesn't already contain the value
	 * (Don't mix up with Bukkit addDefault)
	 *
	 * @param key   Key to set the value
	 * @param value Value to set
	 */

	default void setDefault(String key, Object value) {
		if (!contains(key)) {
			set(key, value);
		}
	}

	default <T> T getOrSetDefault(String key, T def) {
		if (!contains(key)) {
			set(key, def);
			return def;
		} else {
			return ClassWrapper.getFromDef(get(key), def);
		}
	}
=======
    Set<String> singleLayerKeySet();

    Set<String> singleLayerKeySet(String key);

    Set<String> keySet();

    Set<String> keySet(String key);

    void remove(String key);

    /**
     * Set an object to your data-structure
     *
     * @param key   The key your value should be associated with
     * @param value The value you want to set in your data-structure
     */
    void set(String key, Object value);

    /**
     * Checks whether a key exists in the data-structure
     *
     * @param key Key to check
     * @return Returned value
     */
    boolean contains(String key);

    Object get(String key);

    // ----------------------------------------------------------------------------------------------------
    // Getting primitive types from data-structure
    // ----------------------------------------------------------------------------------------------------

    /**
     * Get a value or a default one
     *
     * @param key Path to value in data-structure
     * @param def Default value & type of it
     */
    default <T> T get(String key, T def) {
        if (!contains(key)) {
            return def;
        }
        return Primitive.getFromDef(get(key), def);
    }

    /**
     * Get a String from a data-structure
     *
     * @param key Path to String in data-structure
     * @return Returns the value
     */
    default String getString(String key) {
        if (!contains(key)) {
            return "";
        } else {
            return get(key).toString();
        }
    }

    /**
     * Gets a long from a data-structure by key
     *
     * @param key Path to long in data-structure
     * @return String from data-structure
     */
    default long getLong(String key) {
        if (!contains(key)) {
            return 0L;
        } else {
            return Primitive.LONG.getLong(get(key));
        }
    }

    /**
     * Gets an int from a data-structure
     *
     * @param key Path to int in data-structure
     * @return Int from data-structure
     */
    default int getInt(String key) {
        if (!contains(key)) {
            return 0;
        } else {
            return Primitive.INTEGER.getInt(get(key));
        }
    }

    /**
     * Get a byte from a data-structure
     *
     * @param key Path to byte in data-structure
     * @return Byte from data-structure
     */
    default byte getByte(String key) {
        if (!contains(key)) {
            return 0;
        } else {
            return Primitive.BYTE.getByte(get(key));
        }
    }

    /**
     * Get a boolean from a data-structure
     *
     * @param key Path to boolean in data-structure
     * @return Boolean from data-structure
     */
    default boolean getBoolean(String key) {
        if (!contains(key)) {
            return false;
        } else {
            return get(key).toString().equalsIgnoreCase("true");
        }
    }

    /**
     * Get a float from a data-structure
     *
     * @param key Path to float in data-structure
     * @return Float from data-structure
     */
    default float getFloat(String key) {
        if (!contains(key)) {
            return 0F;
        } else {
            return Primitive.FLOAT.getFloat(get(key));
        }
    }


    /**
     * Get a double from a data-structure
     *
     * @param key Path to double in the data-structure
     * @return Double from data-structure
     */
    default double getDouble(String key) {
        if (!contains(key)) {
            return 0D;
        } else {
            return Primitive.DOUBLE.getDouble(get(key));
        }
    }

    // ----------------------------------------------------------------------------------------------------
    // Getting Lists and non-primitive types from data-structure
    // ----------------------------------------------------------------------------------------------------

    /**
     * Serialize an Enum from entry in the data-structure
     *
     * @param key      Path to Enum
     * @param enumType Class of the Enum
     * @param <E>      EnumType
     * @return Serialized Enum
     */
    default <E extends Enum<E>> E getEnum(String key, Class<E> enumType) {
        Object object = get(key);
        Valid.checkBoolean(object instanceof String, "No Enum-Value found for key '" + key + "'.");
        return Enum.valueOf(enumType, (String) object);
    }

    /**
     * Method to serialize a Class using the {@link LightningSerializer} Class
     * You will need to register your serializable in the {@link LightningSerializer} before.
     *
     * @param key   Path to serializable
     * @param clazz Class to serialize
     * @param <T>   Type of Class
     * @return Serialized instance of class
     */
    default <T> T getSerializable(String key, Class<T> clazz) {
        if (!contains(key)) {
            return null;
        }
        return LightningSerializer.serialize(get(key), clazz);
    }


    /**
     * Get a List from a data-structure
     *
     * @param key Path to StringList in data-structure
     * @return List
     */
    default List<?> getList(String key) {
        if (!contains(key)) {
            return new ArrayList<>();
        } else {
            return (List<?>) get(key);
        }
    }

    default List<String> getStringList(String key) {
        if (!contains(key)) {
            return new ArrayList<>();
        } else {
            return (List<String>) get(key);
        }
    }

    default List<Integer> getIntegerList(String key) {
        if (!contains(key)) {
            return new ArrayList<>();
        } else {
            return (List<Integer>) get(key);
        }
    }

    default List<Byte> getByteList(String key) {
        if (!contains(key)) {
            return new ArrayList<>();
        } else {
            return (List<Byte>) get(key);
        }
    }

    default List<Long> getLongList(String key) {
        if (!contains(key)) {
            return new ArrayList<>();
        } else {
            return (List<Long>) get(key);
        }
    }

    default Map getMap(String key) {
        return (Map) get(key);
    }

    /**
     * Sets a value to the data-structure if the data-structure doesn't already contain the value
     * (Not mix up with Bukkit addDefault)
     *
     * @param key   Key to set the value
     * @param value Value to set
     */
    default void setDefault(String key, Object value) {
        if (!contains(key)) {
            set(key, value);
        }
    }

    default <T> T getOrSetDefault(String key, T def) {
        if (!contains(key)) {
            set(key, def);
            return def;
        } else {
            return Primitive.getFromDef(get(key), def);
        }
    }
>>>>>>> ba5be58f
}<|MERGE_RESOLUTION|>--- conflicted
+++ resolved
@@ -1,11 +1,7 @@
 package de.leonhard.storage.internal;
 
-<<<<<<< HEAD
-import de.leonhard.storage.utils.ClassWrapper;
-=======
 import de.leonhard.storage.internal.serialize.LightningSerializer;
 import de.leonhard.storage.utils.Primitive;
->>>>>>> ba5be58f
 import de.leonhard.storage.utils.Valid;
 
 import java.util.ArrayList;
@@ -16,203 +12,6 @@
 @SuppressWarnings("unchecked")
 public interface IStorage {
 
-<<<<<<< HEAD
-	Set<String> singleLayerKeySet();
-
-	Set<String> singleLayerKeySet(String key);
-
-	Set<String> keySet();
-
-	Set<String> keySet(String key);
-
-	void remove(String key);
-
-	/**
-	 * Set an object to your data-structure
-	 *
-	 * @param key   The key your value should be associated with
-	 * @param value The value you want to set in your data-structure
-	 */
-	void set(String key, Object value);
-
-	/**
-	 * Checks wheter a key exists in the data-structure
-	 *
-	 * @param key Key to check
-	 * @return Returned value
-	 */
-	boolean contains(String key);
-
-	Object get(String key);
-
-	/**
-	 * Get a value or a default one
-	 *
-	 * @param key Path to value in data-structure
-	 * @param def Default value & type of it
-	 */
-	default <T> T get(String key, T def) {
-		return contains(key) ? ClassWrapper.getFromDef(get(key), def) : def;
-	}
-
-	/**
-	 * Get a String from a data-structure
-	 *
-	 * @param key Path to String in data-structure
-	 * @return Returns the value
-	 */
-	default String getString(String key) {
-		return contains(key) ? ClassWrapper.STRING.getString(get(key)) : "";
-	}
-
-	/**
-	 * Gets a long from a data-structure by key
-	 *
-	 * @param key Path to long in data-structure
-	 * @return String from data-structure
-	 */
-	default long getLong(String key) {
-		return contains(key) ? ClassWrapper.LONG.getLong(get(key)) : 0L;
-	}
-
-	/**
-	 * Gets an int from a data-structure
-	 *
-	 * @param key Path to int in data-structure
-	 * @return Int from data-structure
-	 */
-	default int getInt(String key) {
-		return contains(key) ? ClassWrapper.INTEGER.getInt(key) : 0;
-	}
-
-	/**
-	 * Get a byte from a data-structure
-	 *
-	 * @param key Path to byte in data-structure
-	 * @return Byte from data-structure
-	 */
-	default byte getByte(String key) {
-		return contains(key) ? ClassWrapper.BYTE.getByte(get(key)) : 0;
-	}
-
-	/**
-	 * Get a boolean from a data-structure
-	 *
-	 * @param key Path to boolean in data-structure
-	 * @return Boolean from data-structure
-	 */
-	default boolean getBoolean(String key) {
-		return contains(key) ? getString(key).equalsIgnoreCase("true") : false;
-	}
-
-	/**
-	 * Get a float from a data-structure
-	 *
-	 * @param key Path to float in data-structure
-	 * @return Float from data-structure
-	 */
-	default float getFloat(String key) {
-		return contains(key) ? ClassWrapper.FLOAT.getFloat(get(key)) : 0F;
-	}
-
-
-	/**
-	 * Get a double from a data-structure
-	 *
-	 * @param key Path to double in the data-structure
-	 * @return Double from data-structure
-	 */
-	default double getDouble(String key) {
-		return contains(key) ? ClassWrapper.DOUBLE.getDouble(get(key)) : 0D;
-	}
-
-	/**
-	 * Serialize an Enum from entry in the data-structure
-	 *
-	 * @param key      Path to Enum
-	 * @param enumType Class of the Enum
-	 * @param <E>      EnumType
-	 * @return Serialized Enum
-	 */
-	default <E extends Enum<E>> E getEnum(String key, Class<E> enumType) {
-		Object object = get(key);
-		Valid.checkBoolean(object instanceof String, "No Enum-Value found for key '" + key + "'.");
-		return Enum.valueOf(enumType, (String) object);
-	}
-
-	/**
-	 * Get a List from a data-structure
-	 *
-	 * @param key Path to StringList in data-structure
-	 * @return List
-	 */
-	default List<?> getList(String key) {
-		if (!contains(key)) {
-			return new ArrayList<>();
-		} else {
-			return (List<?>) get(key);
-		}
-	}
-
-	default List<String> getStringList(String key) {
-		if (!contains(key)) {
-			return new ArrayList<>();
-		} else {
-			return (List<String>) get(key);
-		}
-	}
-
-	default List<Integer> getIntegerList(String key) {
-		if (!contains(key)) {
-			return new ArrayList<>();
-		} else {
-			return (List<Integer>) get(key);
-		}
-	}
-
-	default List<Byte> getByteList(String key) {
-		if (!contains(key)) {
-			return new ArrayList<>();
-		} else {
-			return (List<Byte>) get(key);
-		}
-	}
-
-	default List<Long> getLongList(String key) {
-		if (!contains(key)) {
-			return new ArrayList<>();
-		} else {
-			return (List<Long>) get(key);
-		}
-	}
-
-	default Map getMap(String key) {
-		return (Map) get(key);
-	}
-
-	/**
-	 * Sets a value to the data-structure if the data-structure doesn't already contain the value
-	 * (Don't mix up with Bukkit addDefault)
-	 *
-	 * @param key   Key to set the value
-	 * @param value Value to set
-	 */
-
-	default void setDefault(String key, Object value) {
-		if (!contains(key)) {
-			set(key, value);
-		}
-	}
-
-	default <T> T getOrSetDefault(String key, T def) {
-		if (!contains(key)) {
-			set(key, def);
-			return def;
-		} else {
-			return ClassWrapper.getFromDef(get(key), def);
-		}
-	}
-=======
     Set<String> singleLayerKeySet();
 
     Set<String> singleLayerKeySet(String key);
@@ -463,5 +262,4 @@
             return Primitive.getFromDef(get(key), def);
         }
     }
->>>>>>> ba5be58f
 }