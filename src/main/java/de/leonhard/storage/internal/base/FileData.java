--- conflicted
+++ resolved
@@ -1,4 +1,7 @@
 package de.leonhard.storage.internal.base;
+
+import de.leonhard.storage.internal.utils.JsonUtils;
+import org.json.JSONObject;
 
 import java.util.HashMap;
 import java.util.HashSet;
@@ -8,10 +11,8 @@
 /**
  * An extended HashMap, to easily use the nested HashMaps created by reading the Configuration files.
  */
-@SuppressWarnings("unused")
 public class FileData {
 
-<<<<<<< HEAD
 	private final HashMap<String, Object> localMap;
 
 	/**
@@ -23,6 +24,13 @@
 		localMap = new HashMap<>(map);
 	}
 
+	public FileData() {
+		this.localMap = new HashMap<>();
+	}
+
+	public FileData(final JSONObject jsonObject) {
+		this(jsonObject.toMap());
+	}
 
 	/**
 	 * Method to get the object assign to a key from a FileData Object.
@@ -38,7 +46,7 @@
 	private synchronized Object get(final Map<String, Object> map, final String[] key, final int id) {
 		if (id < key.length - 1) {
 			if (map.get(key[id]) instanceof Map) {
-				@SuppressWarnings("unchecked") Map<String, Object> tempMap = (Map<String, Object>) map.get(key[id]);
+				Map<String, Object> tempMap = (Map<String, Object>) map.get(key[id]);
 				return get(tempMap, key, id + 1);
 			} else {
 				return null;
@@ -63,7 +71,6 @@
 	private synchronized Object insert(final Map<String, Object> map, final String[] key, final Object value, final int id) {
 		if (id < key.length) {
 			Map<String, Object> tempMap = new HashMap<>(map);
-			//noinspection unchecked
 			Map<String, Object> childMap = map.containsKey(key[id]) ? (map.get(key[id]) instanceof Map ? (Map<String, Object>) map.get(key[id]) : new HashMap<>()) : new HashMap<>();
 			tempMap.put(key[id], insert(childMap, key, value, id + 1));
 			return tempMap;
@@ -87,7 +94,6 @@
 	private synchronized boolean containsKey(final Map<String, Object> map, final String[] key, final int id) {
 		if (id < key.length - 1) {
 			if (map.containsKey(key[id]) && map.get(key[id]) instanceof Map) {
-				//noinspection unchecked
 				Map<String, Object> tempMap = (Map<String, Object>) map.get(key[id]);
 				return containsKey(tempMap, key, id + 1);
 			} else {
@@ -141,7 +147,6 @@
 	 * @return the keySet of the given layer or an empty set if the key does not exist.
 	 */
 	public synchronized Set<String> singleLayerKeySet(final String key) {
-		//noinspection unchecked
 		return get(key) instanceof Map ? ((Map<String, Object>) get(key)).keySet() : new HashSet<>();
 	}
 
@@ -162,7 +167,6 @@
 	 * @return the keySet of all sublayers of the given key or an empty set if the key does not exist (Format: key.subkey).
 	 */
 	public synchronized Set<String> keySet(final String key) {
-		//noinspection unchecked
 		return get(key) instanceof Map ? keySet((Map<String, Object>) get(key)) : new HashSet<>();
 	}
 
@@ -170,7 +174,6 @@
 		Set<String> localSet = new HashSet<>();
 		for (String key : map.keySet()) {
 			if (map.get(key) instanceof Map) {
-				//noinspection unchecked
 				for (String tempKey : keySet((Map<String, Object>) map.get(key))) {
 					localSet.add(key + "." + tempKey);
 				}
@@ -201,21 +204,11 @@
 		return get(key) instanceof Map ? ((Map) get(key)).size() : 0;
 	}
 
-	/**
-	 * Get the size of the local map.
-	 *
-	 * @return the size of all layers of localMap combined.
-	 */
 	public synchronized int size() {
 		return localMap.size();
 	}
 
-	/**
-	 * get the size of all sublayers of the given key combined.
-	 *
-	 * @param key the key of the layer
-	 * @return the size of all sublayers of the given key or 0 if the key does not exist.
-	 */
+
 	public synchronized int size(final String key) {
 		return localMap.size();
 	}
@@ -224,30 +217,30 @@
 		int size = map.size();
 		for (String key : map.keySet()) {
 			if (map.get(key) instanceof Map) {
-				//noinspection unchecked
 				size += size((Map<String, Object>) map.get(key));
 			}
 		}
 		return size;
 	}
 
-	public JSONObject toJsonObject() {
-		return JsonUtils.getJsonFromMap(localMap);
-	}
-
 	/**
 	 * Get localMap.
 	 *
 	 * @return localMap.
-	 * @throws IllegalStateException() if localMap is null.
+	 * @throws IllegalStateException() Whether localMap is null.
 	 */
 	public synchronized Map<String, Object> toMap() {
 		if (localMap == null) {
 			throw new IllegalStateException("Couldn't get null");
-		} else {
-			return localMap;
-		}
-	}
+		}
+		return localMap;
+	}
+
+
+	public JSONObject toJsonObject() {
+		return JsonUtils.getJsonFromMap(localMap);
+	}
+
 
 	@Override
 	public synchronized boolean equals(final Object obj) {
@@ -266,275 +259,8 @@
 		return this.localMap.hashCode();
 	}
 
-	/**
-	 * convert FileData to string.
-	 *
-	 * @return the String value of localMap.
-	 */
 	@Override
 	public synchronized String toString() {
 		return this.localMap.toString();
 	}
-=======
-    private HashMap<String, Object> localMap;
-
-    /**
-     * Constructor for FileData
-     *
-     * @param map the the class utilizes.
-     */
-    public FileData(final Map<String, Object> map) {
-        localMap = new HashMap<>(map);
-    }
-
-
-    /**
-     * Method to get the object assign to a key from a FileData Object.
-     *
-     * @param key the key to look for.
-     * @return the value assigned to the given key or null if the key does not exist.
-     */
-    public synchronized Object get(final String key) {
-        final String[] parts = key.split("\\.");
-        return get(localMap, parts, 0);
-    }
-
-    private synchronized Object get(final Map<String, Object> map, final String[] key, final int id) {
-        if (id < key.length - 1) {
-            if (map.get(key[id]) instanceof Map) {
-                @SuppressWarnings("unchecked") Map<String, Object> tempMap = (Map<String, Object>) map.get(key[id]);
-                return get(tempMap, key, id + 1);
-            } else {
-                return null;
-            }
-        } else {
-            return map.get(key[id]);
-        }
-    }
-
-
-    /**
-     * Method to assign a value to a key.
-     *
-     * @param key   the key to be used.
-     * @param value the value to be assigned to the key.
-     */
-    public synchronized void insert(final String key, final Object value) {
-        final String[] parts = key.split("\\.");
-        localMap.put(parts[0], insert(localMap, parts, value, 1));
-    }
-
-    private synchronized Object insert(final Map<String, Object> map, final String[] key, final Object value, final int id) {
-        if (id < key.length) {
-            Map<String, Object> tempMap = new HashMap<>(map);
-            //noinspection unchecked
-            Map<String, Object> childMap = map.containsKey(key[id]) ? (map.get(key[id]) instanceof Map ? (Map<String, Object>) map.get(key[id]) : new HashMap<>()) : new HashMap<>();
-            tempMap.put(key[id], insert(childMap, key, value, id + 1));
-            return tempMap;
-        } else {
-            return value;
-        }
-    }
-
-
-    /**
-     * Check whether the map contains a certain key.
-     *
-     * @param key the key to be looked for.
-     * @return true if the key exists, otherwise false.
-     */
-    public synchronized boolean containsKey(final String key) {
-        String[] parts = key.split("\\.");
-        return containsKey(localMap, parts, 0);
-    }
-
-    private synchronized boolean containsKey(final Map<String, Object> map, final String[] key, final int id) {
-        if (id < key.length - 1) {
-            if (map.containsKey(key[id]) && map.get(key[id]) instanceof Map) {
-                //noinspection unchecked
-                Map<String, Object> tempMap = (Map<String, Object>) map.get(key[id]);
-                return containsKey(tempMap, key, id + 1);
-            } else {
-                return false;
-            }
-        } else {
-            return map.containsKey(key[id]);
-        }
-    }
-
-
-    /**
-     * Remove a key with its assigned value from the map if given key exists.
-     *
-     * @param key the key to be removed from the map.
-     */
-    public synchronized void remove(final String key) {
-        if (containsKey(key)) {
-            final String[] parts = key.split("\\.");
-            remove(localMap, parts, 0);
-        }
-    }
-
-    private synchronized void remove(final Map<String, Object> map, final String[] key, final int id) {
-        Map tempMap = map;
-        for (int i = 0; i < key.length - (1 + id); i++) {
-            if (tempMap.containsKey(key[i]) && tempMap.get(key[i]) instanceof Map) {
-                tempMap = (Map) tempMap.get(key[i]);
-            }
-        }
-        if (tempMap.keySet().size() <= 1) {
-            map.remove(key[key.length - (1 + id)]);
-            remove(map, key, id + 1);
-        }
-    }
-
-
-    /**
-     * get the keySet of a single layer of the map.
-     *
-     * @return the keySet of the top layer of localMap.
-     */
-    public synchronized Set<String> singleLayerKeySet() {
-        return localMap.keySet();
-    }
-
-    /**
-     * get the keySet of a single layer of the map.
-     *
-     * @param key the key of the layer.
-     * @return the keySet of the given layer or an empty set if the key does not exist.
-     */
-    public synchronized Set<String> singleLayerKeySet(final String key) {
-        //noinspection unchecked
-        return get(key) instanceof Map ? ((Map<String, Object>) get(key)).keySet() : new HashSet<>();
-    }
-
-
-    /**
-     * get the keySet of all layers of the map combined.
-     *
-     * @return the keySet of all layers of localMap combined (Format: key.subkey).
-     */
-    public synchronized Set<String> keySet() {
-        return keySet(localMap);
-    }
-
-    /**
-     * get the keySet of all sublayers of the given key combined.
-     *
-     * @param key the key of the layer
-     * @return the keySet of all sublayers of the given key or an empty set if the key does not exist (Format: key.subkey).
-     */
-    public synchronized Set<String> keySet(final String key) {
-        //noinspection unchecked
-        return get(key) instanceof Map ? keySet((Map<String, Object>) get(key)) : new HashSet<>();
-    }
-
-    private synchronized Set<String> keySet(final Map<String, Object> map) {
-        Set<String> localSet = new HashSet<>();
-        for (String key : map.keySet()) {
-            if (map.get(key) instanceof Map) {
-                //noinspection unchecked
-                for (String tempKey : keySet((Map<String, Object>) map.get(key))) {
-                    localSet.add(key + "." + tempKey);
-                }
-            } else {
-                localSet.add(key);
-            }
-        }
-        return localSet;
-    }
-
-
-    /**
-     * Get the size of a single layer of the map.
-     *
-     * @return the size of the top layer of localMap.
-     */
-    public synchronized int singleLayerSize() {
-        return localMap.size();
-    }
-
-    /**
-     * get the size of a single layer of the map.
-     *
-     * @param key the key of the layer.
-     * @return the size of the given layer or 0 if the key does not exist.
-     */
-    public synchronized int singleLayerSize(final String key) {
-        return get(key) instanceof Map ? ((Map) get(key)).size() : 0;
-    }
-
-    /**
-     * Get the size of the local map.
-     *
-     * @return the size of all layers of localMap combined.
-     */
-    public synchronized int size() {
-        return localMap.size();
-    }
-
-    /**
-     * get the size of all sublayers of the given key combined.
-     *
-     * @param key the key of the layer
-     * @return the size of all sublayers of the given key or 0 if the key does not exist.
-     */
-    public synchronized int size(final String key) {
-        return localMap.size();
-    }
-
-    private synchronized int size(final Map<String, Object> map) {
-        int size = map.size();
-        for (String key : map.keySet()) {
-            if (map.get(key) instanceof Map) {
-                //noinspection unchecked
-                size += size((Map<String, Object>) map.get(key));
-            }
-        }
-        return size;
-    }
-
-
-    /**
-     * Get localMap.
-     *
-     * @return localMap.
-     * @throws IllegalStateException() if localMap is null.
-     */
-    public synchronized Map<String, Object> toMap() {
-        if (localMap == null) {
-            throw new IllegalStateException("Couldn't get null");
-        } else {
-            return localMap;
-        }
-    }
-
-    @Override
-    public synchronized boolean equals(final Object obj) {
-        if (obj == this) {
-            return true;
-        } else if (obj == null || this.getClass() != obj.getClass()) {
-            return false;
-        } else {
-            FileData fileData = (FileData) obj;
-            return this.localMap.equals(fileData.localMap);
-        }
-    }
-
-    @Override
-    public synchronized int hashCode() {
-        return this.localMap.hashCode();
-    }
-
-    /**
-     * convert FileData to string.
-     *
-     * @return the String value of localMap.
-     */
-    @Override
-    public synchronized String toString() {
-        return this.localMap.toString();
-    }
->>>>>>> 42b42071
 }