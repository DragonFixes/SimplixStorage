package de.leonhard.storage;

import de.leonhard.storage.internal.serialize.LightningSerializer;
import de.leonhard.storage.internal.settings.ConfigSettings;
import de.leonhard.storage.internal.settings.DataType;
import de.leonhard.storage.internal.settings.ReloadSettings;
import de.leonhard.storage.util.ClassWrapper;

import java.io.InputStream;
import java.util.List;

@SuppressWarnings({"unused"})
//10:48 98%
public class Config extends Yaml {
	private List<String> header;

	public Config(Config config) {
		super(config);
	}

	public Config(String name, String path) {
		this(name, path, null, null, ConfigSettings.PRESERVE_COMMENTS, DataType.SORTED);
	}

	public Config(String name, String path, InputStream inputStream) {
		this(name, path, null, null, ConfigSettings.PRESERVE_COMMENTS, DataType.SORTED);
	}

	public Config(String name,
                  String path,
                  InputStream inputStream,
                  ReloadSettings reloadSettings,
                  ConfigSettings configSettings,
                  DataType dataType) {
<<<<<<< HEAD
		super(name, path, inputStream, reloadSettings, configSettings, dataType);
		setConfigSettings(ConfigSettings.PRESERVE_COMMENTS);
	}
=======
        super(name, path, inputStream, reloadSettings, configSettings, dataType);
        setConfigSettings(ConfigSettings.PRESERVE_COMMENTS);
    }
>>>>>>> 8cf7c793

	// ----------------------------------------------------------------------------------------------------
	// Methods to override (Points where Config is unspecific for typical FlatFiles)
	// ----------------------------------------------------------------------------------------------------

<<<<<<< HEAD
	@Override
	public void set(String key, Object value) {
		super.set(key, value, getConfigSettings());
	}

	@Override
	public void setDefault(String key, Object value) {
		if (!contains(key)) {
			set(key, value, getConfigSettings());
		}
	}

	@Override
	public void setSerializable(String key, Object value) {
		Object data = LightningSerializer.deserialize(value);
		set(key, data, getConfigSettings());
	}

	@Override
	public <T> T getOrSetDefault(String key, T def) {
		reloadIfNeeded();
		if (!contains(key)) {
			set(key, def, getConfigSettings());
			return def;
		} else {
			Object obj = get(key);
			return ClassWrapper.getFromDef(obj, def);
		}
	}
=======
    @Override
    public final void set(final String key, final Object value) {
        super.set(key, value, getConfigSettings());
    }

    @Override
    public final void setDefault(final String key, final Object value) {
        if (!contains(key)) {
            set(key, value, getConfigSettings());
        }
    }

    @Override
    public final void setSerializable(final String key, final Object value) {
        final Object data = LightningSerializer.deserialize(value);
        set(key, data, getConfigSettings());
    }

    @Override
    public final <T> T getOrSetDefault(final String key, final T def) {
        reloadIfNeeded();
        if (!contains(key)) {
            set(key, def, getConfigSettings());
            return def;
        } else {
            Object obj = get(key);
            return ClassWrapper.getFromDef(obj, def);
        }
    }
>>>>>>> 8cf7c793
}<|MERGE_RESOLUTION|>--- conflicted
+++ resolved
@@ -10,73 +10,35 @@
 import java.util.List;
 
 @SuppressWarnings({"unused"})
-//10:48 98%
 public class Config extends Yaml {
-	private List<String> header;
+    private List<String> header;
 
-	public Config(Config config) {
-		super(config);
-	}
+    public Config(Config config) {
+        super(config);
+    }
 
-	public Config(String name, String path) {
-		this(name, path, null, null, ConfigSettings.PRESERVE_COMMENTS, DataType.SORTED);
-	}
+    public Config(String name, String path) {
+        this(name, path, null, null, ConfigSettings.PRESERVE_COMMENTS, DataType.SORTED);
+    }
 
-	public Config(String name, String path, InputStream inputStream) {
-		this(name, path, null, null, ConfigSettings.PRESERVE_COMMENTS, DataType.SORTED);
-	}
+    public Config(String name, String path, InputStream inputStream) {
+        this(name, path, null, null, ConfigSettings.PRESERVE_COMMENTS, DataType.SORTED);
+    }
 
-	public Config(String name,
+    public Config(String name,
                   String path,
                   InputStream inputStream,
                   ReloadSettings reloadSettings,
                   ConfigSettings configSettings,
                   DataType dataType) {
-<<<<<<< HEAD
-		super(name, path, inputStream, reloadSettings, configSettings, dataType);
-		setConfigSettings(ConfigSettings.PRESERVE_COMMENTS);
-	}
-=======
         super(name, path, inputStream, reloadSettings, configSettings, dataType);
         setConfigSettings(ConfigSettings.PRESERVE_COMMENTS);
     }
->>>>>>> 8cf7c793
 
-	// ----------------------------------------------------------------------------------------------------
-	// Methods to override (Points where Config is unspecific for typical FlatFiles)
-	// ----------------------------------------------------------------------------------------------------
+    // ----------------------------------------------------------------------------------------------------
+    // Methods to override (Points where Config is unspecific for typical FlatFiles)
+    // ----------------------------------------------------------------------------------------------------
 
-<<<<<<< HEAD
-	@Override
-	public void set(String key, Object value) {
-		super.set(key, value, getConfigSettings());
-	}
-
-	@Override
-	public void setDefault(String key, Object value) {
-		if (!contains(key)) {
-			set(key, value, getConfigSettings());
-		}
-	}
-
-	@Override
-	public void setSerializable(String key, Object value) {
-		Object data = LightningSerializer.deserialize(value);
-		set(key, data, getConfigSettings());
-	}
-
-	@Override
-	public <T> T getOrSetDefault(String key, T def) {
-		reloadIfNeeded();
-		if (!contains(key)) {
-			set(key, def, getConfigSettings());
-			return def;
-		} else {
-			Object obj = get(key);
-			return ClassWrapper.getFromDef(obj, def);
-		}
-	}
-=======
     @Override
     public final void set(final String key, final Object value) {
         super.set(key, value, getConfigSettings());
@@ -106,5 +68,4 @@
             return ClassWrapper.getFromDef(obj, def);
         }
     }
->>>>>>> 8cf7c793
 }